from setuptools import setup, find_packages

setup(
  name = 'geometric-vector-perceptron',
  packages = find_packages(),
<<<<<<< HEAD
  version = '0.0.6',
=======
  version = '0.0.8',
>>>>>>> 6c56dfb0
  license='MIT',
  description = 'Geometric Vector Perceptron - Pytorch',
  author = 'Phil Wang and Eric Alcaide',
  author_email = 'lucidrains@gmail.com',
  url = 'https://github.com/lucidrains/geometric-vector-perceptron',
  keywords = [
    'artificial intelligence',
    'deep learning',
    'proteins',
    'biomolecules',
    'equivariance'
  ],
  install_requires=[
    'torch>=1.6',
    'torch-scatter',
    'torch-sparse',
    'torch-cluster',
    'torch-spline-conv',
    'torch-geometric'

  ],
  classifiers=[
    'Development Status :: 4 - Beta',
    'Intended Audience :: Developers',
    'Topic :: Scientific/Engineering :: Artificial Intelligence',
    'License :: OSI Approved :: MIT License',
    'Programming Language :: Python :: 3.6',
  ],
)<|MERGE_RESOLUTION|>--- conflicted
+++ resolved
@@ -3,11 +3,7 @@
 setup(
   name = 'geometric-vector-perceptron',
   packages = find_packages(),
-<<<<<<< HEAD
-  version = '0.0.6',
-=======
   version = '0.0.8',
->>>>>>> 6c56dfb0
   license='MIT',
   description = 'Geometric Vector Perceptron - Pytorch',
   author = 'Phil Wang and Eric Alcaide',
